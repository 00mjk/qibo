--- conflicted
+++ resolved
@@ -1,9 +1,5 @@
 __version__ = "0.0.1b2"
-<<<<<<< HEAD
-from qibo.config import set_precision, matrices, K
-=======
-from qibo.config import set_precision, set_backend
->>>>>>> 272430f5
+from qibo.config import set_precision, set_backend, matrices, K
 from qibo import callbacks
 from qibo import models
 from qibo import gates
