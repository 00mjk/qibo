from qibo.config import raise_error


class Hamiltonian(object):
    """This class implements the abstract Hamiltonian operator.

    Args:
        nqubits (int): number of quantum bits.
        matrix (np.ndarray): Matrix representation of the Hamiltonian in the
            computational basis as an array of shape
            ``(2 ** nqubits, 2 ** nqubits)``.
    """

    NUMERIC_TYPES = None

    def __init__(self, nqubits, matrix):
        if not isinstance(nqubits, int):
<<<<<<< HEAD
            raise_error(RuntimeError, "nqubits must be an integer but is "
                                            "{}.".format(type(nqubits)))
        if nqubits < 0:
            raise_error(ValueError, "nqubits must be a positive integer but is "
                                    "{}".format(nqubits))
=======
            raise RuntimeError("nqubits must be an integer but is {}."
                               "".format(type(nqubits)))
        if nqubits < 1:
            raise ValueError("nqubits must be a positive integer but is {}."
                             "".format(nqubits))
>>>>>>> 884cab1d
        shape = tuple(matrix.shape)
        if shape != 2 * (2 ** nqubits,):
            raise_error(ValueError, "The Hamiltonian is defined for {} qubits "
                                    "while the given matrix has shape {}."
                                    "".format(nqubits, shape))

        self.nqubits = nqubits
        self.matrix = matrix
        self._eigenvalues = None
        self._eigenvectors = None
        self._exp = {"a": None, "result": None}

    def _calculate_eigenvalues(self): # pragma: no cover
        # abstract method
        raise_error(NotImplementedError)

    def _calculate_eigenvectors(self): # pragma: no cover
        # abstract method
        raise_error(NotImplementedError)

    def _calculate_exp(self, a): # pragma: no cover
        # abstract method
        raise_error(NotImplementedError)

    def _eye(self, n=None): # pragma: no cover
        # abstract method
        raise_error(NotImplementedError)

    def eigenvalues(self):
        """Computes the eigenvalues for the Hamiltonian."""
        if self._eigenvalues is None:
            self._eigenvalues = self._calculate_eigenvalues()
        return self._eigenvalues

    def eigenvectors(self):
        """Computes a tensor with the eigenvectors for the Hamiltonian."""
        if self._eigenvectors is None:
            self._eigenvalues, self._eigenvectors = self._calculate_eigenvectors()
        return self._eigenvectors

    def exp(self, a):
        """Computes a tensor corresponding to exp(-1j * a * H).

        Args:
            a (complex): Complex number to multiply Hamiltonian before
                exponentiation.
        """
        if self._exp.get("a") != a:
            self._exp["a"] = a
            self._exp["result"] = self._calculate_exp(a)
        return self._exp.get("result")

    def expectation(self, state, normalize=False): # pragma: no cover
        """Computes the real expectation value for a given state.

        Args:
            state (array): the expectation state.
            normalize (bool): If ``True`` the expectation value is divided
                with the state's norm squared.

        Returns:
            Real number corresponding to the expectation value.
        """
        # abstract method
        raise_error(NotImplementedError)

    def __add__(self, o):
        """Add operator."""
        if isinstance(o, self.__class__):
            if self.nqubits != o.nqubits:
                raise_error(RuntimeError, "Only hamiltonians with the same "
                                          "number of qubits can be added.")
            new_matrix = self.matrix + o.matrix
            return self.__class__(self.nqubits, new_matrix)
        elif isinstance(o, self.NUMERIC_TYPES):
            return self.__class__(self.nqubits, self.matrix + o * self._eye())
        else:
            raise_error(NotImplementedError, "Hamiltonian addition to {} not "
                                             "implemented.".format(type(o)))

    def __radd__(self, o):
        """Right operator addition."""
        return self.__add__(o)

    def __sub__(self, o):
        """Subtraction operator."""
        if isinstance(o, self.__class__):
            if self.nqubits != o.nqubits:
                raise_error(RuntimeError, "Only hamiltonians with the same "
                                          "number of qubits can be subtracted.")
            new_matrix = self.matrix - o.matrix
            return self.__class__(self.nqubits, new_matrix)
        elif isinstance(o, self.NUMERIC_TYPES):
            return self.__class__(self.nqubits, self.matrix - o * self._eye())
        else:
            raise_error(NotImplementedError, "Hamiltonian subtraction to {} "
                                             "not implemented.".format(type(o)))

    def __rsub__(self, o):
        """Right subtraction operator."""
        if isinstance(o, self.__class__): # pragma: no cover
            # impractical case because it will be handled by `__sub__`
            if self.nqubits != o.nqubits:
                raise_error(RuntimeError, "Only hamiltonians with the same "
                                          "number of qubits can be added.")
            new_matrix = o.matrix - self.matrix
            return self.__class__(self.nqubits, new_matrix)
        elif isinstance(o, self.NUMERIC_TYPES):
            return self.__class__(self.nqubits, o * self._eye() - self.matrix)
        else:
            raise_error(NotImplementedError, "Hamiltonian subtraction to {} "
                                             "not implemented.".format(type(o)))

    def __mul__(self, o):
        """Multiplication to scalar operator."""
        if isinstance(o, self.NUMERIC_TYPES):
            new_matrix = self.matrix * o
            r = self.__class__(self.nqubits, new_matrix)
            if self._eigenvalues is not None:
                if o.real >= 0:
                    r._eigenvalues = o * self._eigenvalues
                else:
                    r._eigenvalues = o * self._eigenvalues[::-1]
            if self._eigenvectors is not None:
                if o.real > 0:
                    r._eigenvectors = self._eigenvectors
                elif o == 0:
                    r._eigenvectors = self._eye(int(self._eigenvectors.shape[0]))
            return r
        else:
            raise_error(NotImplementedError, "Hamiltonian multiplication to {} "
                                             "not implemented.".format(type(o)))

    def __rmul__(self, o):
        """Right scalar multiplication."""
        return self.__mul__(o)

    def __matmul__(self, o): # pragma: no cover
        """Matrix multiplication with other Hamiltonians or state vectors."""
        # abstract method
        raise_error(NotImplementedError)<|MERGE_RESOLUTION|>--- conflicted
+++ resolved
@@ -15,19 +15,11 @@
 
     def __init__(self, nqubits, matrix):
         if not isinstance(nqubits, int):
-<<<<<<< HEAD
             raise_error(RuntimeError, "nqubits must be an integer but is "
                                             "{}.".format(type(nqubits)))
-        if nqubits < 0:
+        if nqubits < 1:
             raise_error(ValueError, "nqubits must be a positive integer but is "
                                     "{}".format(nqubits))
-=======
-            raise RuntimeError("nqubits must be an integer but is {}."
-                               "".format(type(nqubits)))
-        if nqubits < 1:
-            raise ValueError("nqubits must be a positive integer but is {}."
-                             "".format(nqubits))
->>>>>>> 884cab1d
         shape = tuple(matrix.shape)
         if shape != 2 * (2 ** nqubits,):
             raise_error(ValueError, "The Hamiltonian is defined for {} qubits "
