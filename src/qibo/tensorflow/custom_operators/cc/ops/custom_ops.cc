--- conflicted
+++ resolved
@@ -49,7 +49,6 @@
         return Status::OK();                                                  \
       });
 
-<<<<<<< HEAD
 // Register two-qubit gate op without gate matrix
 #define REGISTER_GATE2_NOMATRIX_OP(NAME)                                      \
   REGISTER_OP(NAME)                                                           \
@@ -73,15 +72,4 @@
 
 REGISTER_GATE2_OP("ApplyTwoQubitGate")
 REGISTER_GATE2_OP("ApplyFsim")
-REGISTER_GATE2_NOMATRIX_OP("ApplySwap")
-=======
-REGISTER_OP("ApplySwap")
-    .Attr("T: {complex64, complex128}")
-    .Input("state: T")
-    .Input("controls: int32")
-    .Attr("nqubits: int")
-    .Attr("target1: int")
-    .Attr("target2: int")
-    .Output("out: T")
-    .SetShapeFn(::tensorflow::shape_inference::UnchangedShape);
->>>>>>> 11a378bc
+REGISTER_GATE2_NOMATRIX_OP("ApplySwap")