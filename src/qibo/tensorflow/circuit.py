# -*- coding: utf-8 -*-
# @authors: S. Efthymiou
import numpy as np
import tensorflow as tf
from qibo.base import circuit
from qibo.config import DTYPES, DEVICES, BACKEND, raise_error
from qibo.tensorflow import measurements
from qibo.tensorflow import custom_operators as op
from typing import List, Optional, Tuple, Union
InitStateType = Union[np.ndarray, tf.Tensor]
OutputType = Union[tf.Tensor, measurements.CircuitResult]


class TensorflowCircuit(circuit.BaseCircuit):
    """Implementation of :class:`qibo.base.circuit.BaseCircuit` in Tensorflow.

    Performs simulation using state vectors.

    Example:
        ::

            from qibo import models, gates
            c = models.Circuit(3) # initialized circuit with 3 qubits
            c.add(gates.H(0)) # added Hadamard gate on qubit 0

    Args:
        nqubits (int): Total number of qubits in the circuit.
    """
    from qibo.tensorflow import fusion

    def __init__(self, nqubits):
        super(TensorflowCircuit, self).__init__(nqubits)
        self._compiled_execute = None
        self.check_initial_state_shape = True
        self.shapes = {
            'TENSOR': self.nqubits * (2,),
            'FLAT': (2 ** self.nqubits,)
        }
        self.shapes['TF_FLAT'] = tf.cast(self.shapes.get('FLAT'),
                                         dtype=DTYPES.get('DTYPEINT'))

    def _set_nqubits(self, gate):
        if gate._nqubits is None:
            with tf.device(DEVICES['DEFAULT']):
                gate.nqubits = self.nqubits
        elif gate.nqubits != self.nqubits:
            super(TensorflowCircuit, self)._set_nqubits(gate)

    def set_parameters(self, parameters):
        if isinstance(parameters, (np.ndarray, tf.Tensor, tf.Variable)):
            super(TensorflowCircuit, self)._set_parameters_list(
                parameters, int(parameters.shape[0]))
        else:
            super(TensorflowCircuit, self).set_parameters(parameters)

    def _eager_execute(self, state: tf.Tensor) -> tf.Tensor:
        """Simulates the circuit gates in eager mode."""
        for gate in self.queue:
            state = gate(state)
        return state

    def _execute_for_compile(self, state):
        from qibo import gates
        callback_results = {gate.callback: [] for gate in self.queue
                            if hasattr(gate, "callback")}
        for gate in self.queue:
            if isinstance(gate, gates.CallbackGate): # pragma: no cover
                # compilation may be deprecated and is not sufficiently tested
                value = gate.callback(state)
                callback_results[gate.callback].append(value)
            else:
                state = gate(state)
        return state, callback_results

    def compile(self):
        """Compiles the circuit as a Tensorflow graph."""
        if self._compiled_execute is not None:
            raise_error(RuntimeError, "Circuit is already compiled.")
        if not self.queue:
            raise_error(RuntimeError, "Cannot compile circuit without gates.")
        if not self.using_tfgates:
            raise_error(RuntimeError, "Cannot compile circuit that uses custom "
                                      "operators.")
        self._compiled_execute = tf.function(self._execute_for_compile)

    @property
    def using_tfgates(self) -> bool:
        """"""
        return BACKEND['GATES'] != 'custom'

    def _execute(self, initial_state: Optional[InitStateType] = None
                 ) -> tf.Tensor:
        """Performs all circuit gates on the state vector."""
        self._final_state = None
        state = self.get_initial_state(initial_state)
        if self.using_tfgates:
            state = tf.reshape(state, self.shapes.get('TENSOR'))

        if self._compiled_execute is None:
            state = self._eager_execute(state)
        else:
            state, callback_results = self._compiled_execute(state)
            for callback, results in callback_results.items():
                callback.extend(results)

        if self.using_tfgates:
            state = tf.reshape(state, self.shapes.get('TF_FLAT'))

        self._final_state = state
        return state

    def _device_execute(self, initial_state: Optional[InitStateType] = None
                        ) -> tf.Tensor:
        """Executes circuit on the specified device and checks for OOM errors."""
        oom_error = tf.python.framework.errors_impl.ResourceExhaustedError
        device = DEVICES['DEFAULT']
        try:
            with tf.device(device):
                state = self._execute(initial_state=initial_state)
        except oom_error:
            raise_error(RuntimeError, f"State does not fit in {device} memory."
                                       "Please switch the execution device to a "
                                       "different one using ``qibo.set_device``.")
        return state

<<<<<<< HEAD
    def _sample_measurements(self, state: tf.Tensor, nshots: int) -> tf.Tensor:
        """Generates measurement samples from the given state vector."""
        return self.measurement_gate(state, nshots, samples_only=True)

    def _measurement_result(self, samples: tf.Tensor,
                            state: Optional[tf.Tensor] = None
                            ) -> measurements.CircuitResult:
        """Creates the measurement result object using the sampled bitstrings."""
        self.measurement_gate_result = measurements.GateResult(
            self.measurement_gate.qubits, decimal_samples=samples)
        return measurements.CircuitResult(
            self.measurement_tuples, self.measurement_gate_result)

=======
>>>>>>> 70108e88
    def _repeated_execute(self, nreps: int,
                          initial_state: Optional[InitStateType] = None
                          ) -> tf.Tensor:
        results = []
        for _ in range(nreps):
            state = self._device_execute(initial_state)
            if self.measurement_gate is not None:
                results.append(self.measurement_gate(state, nshots=1)[0])
                del(state)
            else:
                results.append(tf.identity(state))
        results = tf.stack(results, axis=0)

        if self.measurement_gate is None:
            return results

        mgate_result = measurements.GateResult(
                self.measurement_gate.qubits, decimal_samples=results)
        return measurements.CircuitResult(self.measurement_tuples, mgate_result)

    def execute(self, initial_state: Optional[InitStateType] = None,
                nshots: Optional[int] = None) -> OutputType:
        """Propagates the state through the circuit applying the corresponding gates.

        In default usage the full final state vector.
        If the circuit contains measurement gates and ``nshots`` is given, then
        the final state is sampled and the samples are returned. We refer to
        the :ref:`How to perform measurements? <measurement-examples>` example
        for more details on how to perform measurements in Qibo.

        If the :class:`qibo.base.gates.ProbabilisticNoiseChannel` gate is found
        Qibo will perform noise simulation by repeating the circuit
        execution ``nshots`` times. For more details on how to simulate noise
        we refer to :ref:`How to perform noisy simulation? <noisy-example>`

        Args:
            initial_state (np.ndarray): Initial state vector as a numpy array of shape ``(2 ** nqubits,)``.
                A Tensorflow tensor with shape ``nqubits * (2,)`` is also allowed
                allowed as an initial state but must have the `dtype` of the circuit.
                If ``initial_state`` is ``None`` the |000...0> state will be used.
            nshots (int): Number of shots to sample if the circuit contains
                measurement gates.
                If ``nshots`` is ``None`` the measurement gates will be ignored.

        Returns:
            If ``nshots`` is given and the circuit contains measurements
                A :class:`qibo.base.measurements.CircuitResult` object that contains the measured bitstrings.
            If ``nshots`` is ``None`` or the circuit does not contain measurements.
                The final state vector as a Tensorflow tensor of shape ``(2 ** nqubits,)``.
        """
        if nshots is not None and self.repeated_execution:
            self._final_state = None
            return self._repeated_execute(nshots, initial_state)

        state = self._device_execute(initial_state)
        if self.measurement_gate is None or nshots is None:
            return state

        mgate_result = self.measurement_gate(
            state, nshots, is_density_matrix=self.using_density_matrix)
        return measurements.CircuitResult(self.measurement_tuples, mgate_result)

    def __call__(self, initial_state: Optional[InitStateType] = None,
                 nshots: Optional[int] = None) -> OutputType:
        """Equivalent to ``circuit.execute``."""
        return self.execute(initial_state=initial_state, nshots=nshots)

    @property
    def final_state(self) -> tf.Tensor:
        """Final state as a Tensorflow tensor of shape ``(2 ** nqubits,)``.

        The circuit has to be executed at least once before accessing this
        property, otherwise a ``ValueError`` is raised. If the circuit is
        executed more than once, only the last final state is returned.
        """
        if self._final_state is None:
            raise_error(RuntimeError, "Cannot access final state before the "
                                      "circuit is executed.")
        return self._final_state

    def _cast_initial_state(self, state: InitStateType) -> tf.Tensor:
        if isinstance(state, tf.Tensor):
            return state
        elif isinstance(state, np.ndarray):
            return tf.cast(state.astype(DTYPES.get('NPTYPECPX')),
                           dtype=DTYPES.get('DTYPECPX'))
        raise_error(TypeError, "Initial state type {} is not recognized."
                                "".format(type(state)))

    def _default_initial_state(self) -> tf.Tensor:
        """Creates the |000...0> state for default initialization."""
        zeros = tf.zeros(self.shapes.get('TF_FLAT'), dtype=DTYPES.get('DTYPECPX'))
        state = op.initial_state(zeros)
        return state

    def get_initial_state(self, state: Optional[InitStateType] = None
                           ) -> tf.Tensor:
        """"""
        if state is None:
            return self._default_initial_state()
        state = self._cast_initial_state(state)
        if self.check_initial_state_shape:
            shape = tuple(state.shape)
            if shape != self.shapes.get('FLAT'):
                raise_error(ValueError, "Invalid initial state shape {} for "
                                        "circuit with {} qubits."
                                        "".format(shape, self.nqubits))
        return state


class TensorflowDensityMatrixCircuit(TensorflowCircuit):
    """Implementation of :class:`qibo.base.circuit.BaseCircuit` in Tensorflow.

    Performs simulation using density matrices. Can be initialized using the
    ``density_matrix=True`` flag and supports the use of channels.
    For more information on the use of density matrices we refer to the
    :ref:`Using density matrices? <densitymatrix-example>` example.

    Example:
        ::

            from qibo import models, gates
            c = models.Circuit(2, density_matrix=True)
            c.add(gates.H(0))
            c.add(gates.NoiseChannel(1, px=0.2))

    Args:
        nqubits (int): Total number of qubits in the circuit.
    """

    def __init__(self, nqubits):
        super(TensorflowDensityMatrixCircuit, self).__init__(nqubits)
        self.density_matrix = True
        self.shapes = {
            'TENSOR': 2 * self.nqubits * (2,),
            'VECTOR': (2 ** nqubits,),
            'FLAT': 2 * (2 ** self.nqubits,)
        }
        self.shapes['TF_FLAT'] = tf.cast(self.shapes.get('FLAT'),
                                         dtype=DTYPES.get('DTYPEINT'))

    def _cast_initial_state(self, state: InitStateType) -> tf.Tensor:
        # Allow using state vectors as initial states but transform them
        # to the equivalent density matrix
        if tuple(state.shape) == self.shapes['VECTOR']:
            if isinstance(state, tf.Tensor):
                state = tf.tensordot(state, tf.math.conj(state), axes=0)
            elif isinstance(state, np.ndarray):
                state = np.outer(state, state.conj())
        return TensorflowCircuit._cast_initial_state(self, state)<|MERGE_RESOLUTION|>--- conflicted
+++ resolved
@@ -123,22 +123,6 @@
                                        "different one using ``qibo.set_device``.")
         return state
 
-<<<<<<< HEAD
-    def _sample_measurements(self, state: tf.Tensor, nshots: int) -> tf.Tensor:
-        """Generates measurement samples from the given state vector."""
-        return self.measurement_gate(state, nshots, samples_only=True)
-
-    def _measurement_result(self, samples: tf.Tensor,
-                            state: Optional[tf.Tensor] = None
-                            ) -> measurements.CircuitResult:
-        """Creates the measurement result object using the sampled bitstrings."""
-        self.measurement_gate_result = measurements.GateResult(
-            self.measurement_gate.qubits, decimal_samples=samples)
-        return measurements.CircuitResult(
-            self.measurement_tuples, self.measurement_gate_result)
-
-=======
->>>>>>> 70108e88
     def _repeated_execute(self, nreps: int,
                           initial_state: Optional[InitStateType] = None
                           ) -> tf.Tensor:
@@ -197,8 +181,7 @@
         if self.measurement_gate is None or nshots is None:
             return state
 
-        mgate_result = self.measurement_gate(
-            state, nshots, is_density_matrix=self.using_density_matrix)
+        mgate_result = self.measurement_gate(state, nshots)
         return measurements.CircuitResult(self.measurement_tuples, mgate_result)
 
     def __call__(self, initial_state: Optional[InitStateType] = None,
