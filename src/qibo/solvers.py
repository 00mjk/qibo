--- conflicted
+++ resolved
@@ -1,10 +1,6 @@
-<<<<<<< HEAD
 from qibo import K
 from qibo.base import hamiltonians
-=======
-from qibo import K, hamiltonians
 from qibo.config import raise_error
->>>>>>> ff9116ec
 
 
 class BaseSolver:
